name: test-fice
on: [push]
jobs:

  fice-install:
    name: Install fenics_ice
    runs-on: ubuntu-latest

    steps:

      # Get fice code
      - uses: actions/checkout@v2
        with:
          path: 'fenics_ice'

      # Get tlm-adjoint code
      - uses: actions/checkout@v2
        with:
          repository: 'jrmaddison/tlm_adjoint'
<<<<<<< HEAD
          ref: 'main'
=======
          ref: 'fenics_ice'
>>>>>>> f7da0b4f
          path: 'tlm_adjoint'

      # Get miniconda & prerequisites
      # TODO cache! https://github.com/marketplace/actions/setup-miniconda
      - name: Cache conda
        id: cache-conda
        uses: actions/cache@v1
        env:
          # Increase this value to reset cache if environment.yml has not changed
          CACHE_NUMBER: 0
        with:
          path: ~/conda_pkgs_dir
          key:
            ${{ runner.os }}-conda-${{ env.CACHE_NUMBER }}-${{
            hashFiles('fenics_ice/environment.yml') }}

      - name: Install Miniconda
        # if: steps.cache-conda.outputs.cache-hit != 'true'
        uses: conda-incubator/setup-miniconda@v2
        with:
          activate-environment: fenics_ice
          environment-file: fenics_ice/environment.yml
          channel-priority: strict
          auto-update-conda: true
          use-only-tar-bz2: true # necessary for caching

      # Get conda info
      - name: Conda info
        shell: bash -l {0}
        run: |
          conda info -a
          conda list
          conda config --show-sources
          conda config --show

      - name: Conda develop
        shell: bash -l {0}
        run: |
          conda develop $GITHUB_WORKSPACE/tlm_adjoint
          conda develop $GITHUB_WORKSPACE/fenics_ice

      # Test fenics ice!
      - name: Test fice
        shell: bash -l {0}
        run: |
          cd $GITHUB_WORKSPACE/fenics_ice/
          pytest -v --color=yes
          mpirun -n 2 pytest -v --color=yes<|MERGE_RESOLUTION|>--- conflicted
+++ resolved
@@ -17,11 +17,7 @@
       - uses: actions/checkout@v2
         with:
           repository: 'jrmaddison/tlm_adjoint'
-<<<<<<< HEAD
-          ref: 'main'
-=======
           ref: 'fenics_ice'
->>>>>>> f7da0b4f
           path: 'tlm_adjoint'
 
       # Get miniconda & prerequisites
