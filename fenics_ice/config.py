--- conflicted
+++ resolved
@@ -498,16 +498,10 @@
     total_steps: int = None
     dt: float = None
     num_sens: int = 1
-<<<<<<< HEAD
-    # frequency in years to save output. 
-    # will adjust so that it is an integer number of time steps.
-    # will not write files if set to zero.
     save_frequency: float = 0
-=======
-    save_every_tstep: bool = False
+
     phase_name: str = 'forward'
     phase_suffix: str = ''
->>>>>>> f8f8f3ed
 
     def __post_init__(self):
         """
