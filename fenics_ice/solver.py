--- conflicted
+++ resolved
@@ -666,32 +666,26 @@
             new_block()
 
         # Write out U & H at each timestep.
-<<<<<<< HEAD
         if (save_frequency>0):
-
-            Hname = "H_timestep_" + str(0)
-            inout.write_variable(H_np, self.params, name=Hname)
-            Uname = "U_timestep_" + str(0)
-            inout.write_variable(U_np, self.params, name=Uname)
-
-            if self.params.melt.use_melt_parameterisation:
-
-              Mname = "Melt_timestep_" + str(0)
-              inout.write_variable(self.melt_field, self.params, name=Mname)
-=======
-        if save_every_tstep:
 
             phase_name = self.params.time.phase_name
             phase_suffix = self.params.time.phase_suffix
-
             outdirsteps = Path(diag_dir)/phase_name/phase_suffix
 
-            Hfile = outdirsteps/"_".join((self.params.io.run_name + phase_suffix,
-                                             'H_ts.xdmf'))
-            Ufile = outdirsteps/"_".join((self.params.io.run_name + phase_suffix,
-                                             'U_ts.xdmf'))
->>>>>>> f8f8f3ed
-
+            outdir=None, phase_name='', phase_suffix=''
+
+            Hname = "H_timestep_" + str(0)
+            inout.write_variable(H_np, self.params, name=Hname, outdir=diag_dir, \
+               phase_name=phase_name, phase_suffix=phase_suffix)
+            Uname = "U_timestep_" + str(0)
+            inout.write_variable(U_np, self.params, name=Uname, outdir=diag_dir, \
+               phase_name=phase_name, phase_suffix=phase_suffix)
+
+            if self.params.melt.use_melt_parameterisation:
+
+              Mname = "Melt_timestep_" + str(0)
+              inout.write_variable(self.melt_field, self.params, name=Mname, \
+                 outdir=diag_dir, phase_name=phase_name, phase_suffix=phase_suffix)
 
 
         ########################
@@ -731,14 +725,18 @@
             if ((save_frequency>0) and (n%n_save_frequency==0)):
 
                 Hname = "H_timestep_" + str(n)
-                inout.write_variable(H_np, self.params, name=Hname)
+                inout.write_variable(H_np, self.params, name=Hname, outdir=diag_dir, \
+                  phase_name=phase_name, phase_suffix=phase_suffix)
                 Uname = "U_timestep_" + str(n)
-                inout.write_variable(U_np, self.params, name=Uname)
+                inout.write_variable(U_np, self.params, name=Uname, outdir=diag_dir, \
+                  phase_name=phase_name, phase_suffix=phase_suffix)
 
                 if self.params.melt.use_melt_parameterisation:
                   self.melt_field = project(self.bmelt, self.M)
                   Mname = "Melt_timestep_" + str(n)
-                  inout.write_variable(self.melt_field, self.params, name=Mname)
+                  inout.write_variable(self.melt_field, self.params, name=Mname, \
+                    outdir=diag_dir, phase_name=phase_name, phase_suffix=phase_suffix)
+
         # End of timestepping loop
 
         return Q_is if qoi_func is not None else None
