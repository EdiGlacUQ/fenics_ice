# For fenics_ice copyright information see ACKNOWLEDGEMENTS in the fenics_ice
# root directory

# This file is part of fenics_ice.
#
# fenics_ice is free software: you can redistribute it and/or modify
# it under the terms of the GNU Lesser General Public License as published by
# the Free Software Foundation, version 3 of the License.
#
# fenics_ice is distributed in the hope that it will be useful,
# but WITHOUT ANY WARRANTY; without even the implied warranty of
# MERCHANTABILITY or FITNESS FOR A PARTICULAR PURPOSE.  See the
# GNU Lesser General Public License for more details.
#
# You should have received a copy of the GNU Lesser General Public License
# along with tlm_adjoint.  If not, see <https://www.gnu.org/licenses/>.

import time
from pathlib import Path
import numpy as np

from fenics import *
from fenics_ice import inout, prior
from tlm_adjoint.fenics import *
from tlm_adjoint.hessian_optimization import *

from tlm_adjoint.fenics.backend_code_generator_interface import matrix_multiply

from .minimize_l_bfgs import minimize_l_bfgs
from .minimize_l_bfgs import \
    line_search_rank0_scipy_scalar_search_wolfe1 as line_search_wolfe1
from .minimize_l_bfgs import \
    line_search_rank0_scipy_scalar_search_wolfe2 as line_search_wolfe2


#from dolfin_adjoint import *
#from dolfin_adjoint_custom import EquationSolver
import ufl
import mpi4py.MPI as MPI
import logging
from scipy.sparse import spdiags
from IPython import embed

log = logging.getLogger("fenics_ice")


def interpolation_matrix(x_coords, y_space, tolerance=0.0):
    from tlm_adjoint.fenics.fenics_equations import greedy_coloring, \
        interpolation_matrix, point_owners

    y_cells = point_owners(x_coords, y_space, tolerance=tolerance)
    x_local = np.array(y_cells >= 0, dtype=bool)
    y_colors = greedy_coloring(y_space)
    P = interpolation_matrix(x_coords[x_local, :], space_new(y_space),
                             y_cells[x_local], y_colors)

    return x_local, P


class ssa_solver:
    """
    The ssa_solver object is currently the only kind of fenics_ice 'solver' available.
    """
    def __init__(self, model, mixed_space=False):

        # Enable aggressive compiler options
        parameters["form_compiler"]["optimize"] = False
        parameters["form_compiler"]["cpp_optimize"] = True
        parameters["form_compiler"]["cpp_optimize_flags"] = "-O2 -ffast-math -march=native"
        parameters["form_compiler"]["precision"] = 16

        self.model = model
        self.model.solvers.append(self)
        self.params = model.params
        self.mixed_space = mixed_space

        # Mesh/Function Spaces
        self.mesh = model.mesh
        self.V = model.V
        self.Q = model.Q
        self.Qp = model.Qp
        self.M = model.M
        self.RT = model.RT

        # Fields
        self.bed = model.bed
        self.H_np = model.H_np
        self.H = model.H
        self.beta_bgd = model.beta_bgd
        self.bmelt = model.bmelt
        self.smb = model.smb
        self.latbc = model.latbc

        self.set_inv_params()

        self.gen_control_fns()
        # Note - *copying* controls from model
        self.set_control_fns([model.alpha, model.beta], initial=True)

        # self.test_outfile = None
        # self.f_alpha_file = None

        # Parameterization of alpha/beta
        self.bglen_to_beta = model.bglen_to_beta
        self.beta_to_bglen = model.beta_to_bglen

        # Facet normals
        self.nm = model.nm

        # Save observations for inversions
        try:
            self.u_obs = model.vel_obs['u_obs']
            self.v_obs = model.vel_obs['v_obs']
            self.u_std = model.vel_obs['u_std']
            self.v_std = model.vel_obs['v_std']
            self.uv_obs_pts = model.vel_obs['uv_obs_pts']
        except:
            pass

        # Trial/Test Functions
        self.U = Function(self.V, name="U")
        self.U_np = Function(self.V, name="U_np")
        self.Phi = TestFunction(self.V)
        self.Ksi = TestFunction(self.M)
        self.pTau = TestFunction(self.Qp)

        self.trial_H = TrialFunction(self.M)

        # Facets
        self.ff = model.ff

        # Measures
        self.dx = Measure('dx', domain=self.mesh)
        self.dS = Measure('dS', domain=self.mesh)
        self.ds = Measure('ds', domain=self.mesh, subdomain_data=self.ff)

        self.dt = Constant(self.params.time.dt, name="dt")

        self.eigenvals = None
        self.eigenfuncs = None

    def set_inv_params(self):
        """Set delta_alpha, gamma_alpha, etc from config"""
        invparam = self.params.inversion
        self.delta_alpha = invparam.delta_alpha
        self.gamma_alpha = invparam.gamma_alpha
        self.delta_beta = invparam.delta_beta
        self.delta_beta_gnd = invparam.delta_beta_gnd
        self.gamma_beta = invparam.gamma_beta

    def zero_inv_params(self):
        """Set delta_alpha, gamma_alpha to zero (e.g. for misfit only hessian)"""
        self.delta_alpha = 1E-10
        self.gamma_alpha = 1E-10
        self.delta_beta = 1E-10
        self.gamma_beta = 1E-10

        if self.delta_beta_gnd is not None:
            self.delta_beta_gnd = 1E-10

    def get_mixed_space(self):
        """Return the mixed function space for alphaXbeta"""
        el = FiniteElement("Lagrange", self.mesh.ufl_cell(), 1)
        mixedElem = el * el
        if not self.params.mesh.periodic_bc:
            return FunctionSpace(self.mesh,
                                 mixedElem)
        else:
            mesh_length = fice_mesh.get_mesh_length(self.mesh)
            return FunctionSpace(self.mesh,
                                 mixedElem,
                                 constrained_domain=PeriodicBoundary(mesh_length))

    def gen_control_fns(self):
        """
        Set up the space & control function(s)

        If solver.mixed_space = True, this creates a CGxCG space and variable
        self._alphaXbeta which holds both controls. This is used in e.g. dual
        eigendecomposition.

        If solver.mixed_space = False, no mixed space is created, and self._alpha,
        self._beta live in the space self.Qp
        """

        if self.mixed_space:
            assert self.params.inversion.dual  # only need mixed space for 2 controls
            self.QQ = self.get_mixed_space()
            self._alphaXbeta = Function(self.QQ, name="alphaXbeta", static=True)
            self._cntrl_assigner = FunctionAssigner(self.QQ, [self.Qp]*2)

            self._alpha = None
            self._beta = None
        else:
            self._alpha = Function(self.Qp, name='alpha', static=True)
            self._beta = Function(self.Qp, name='beta', static=True)

            self.QQ = None
            self._alphaXbeta = None

    def set_control_fns(self, f, initial=False):
        """
        Set (or assign) the control functions

        If initial=True, function values are assigned, else functions themselves
        are set. The option to *assign* is only required because, in mixed space
        case, we specify mdl.alpha and mdl.beta, so must make use of FunctionAssigner.
        For consistency, 'initial' always assigns even when not using mixed space.
        """

        if not isinstance(f, (list, tuple)):
            f = [f]

        invconfig = self.params.inversion
        if self.mixed_space:  # operate on _alphaXbeta

            assert invconfig.dual
            if initial:
                assert len(f) == 2
                self._cntrl_assigner.assign(self._alphaXbeta, f)
            else:
                assert len(f) == 1
                self._alphaXbeta = f[0]

        else:  # operate on _alpha, _beta

            if initial:
                assert len(f) == 2
                self._alpha.assign(f[0])
                self._beta.assign(f[1])
            elif invconfig.dual:
                assert len(f) == 2
                self._alpha = f[0]
                self._beta = f[1]
            else:
                assert len(f) == 1
                if invconfig.alpha_active:
                    self._alpha = f[0]
                else:
                    self._beta = f[0]

    def update_model_fns(self):
        """
        Update model's control variables from solver

        Note alpha_proj returns an unannotated copy of the solver's controls.
        """
        mdl = self.model
        invconfig = self.params.inversion
        if invconfig.alpha_active:
            mdl.alpha = self.alpha_proj
        if invconfig.beta_active:
            mdl.beta = self.beta_proj

    @property
    def alpha(self):
        """
        Get alpha function

        The returned function depends on:
        - self.mixed_space - _alpha, or component of _alphaXbeta?
        - alpha_active - return the function itself or a copy/projection?
        """
        if self.mixed_space:
            return self._alphaXbeta[0]
        else:
            return self._alpha

    @property
    def beta(self):
        """
        Get beta function

        The returned function depends on:
        - self.mixed_space - _beta, or component of _alphaXbeta?
        - beta_active - return the function itself or a copy/projection?
        """
        if self.mixed_space:
            return self._alphaXbeta[1]
        else:
            return self._beta

    @property
    def alpha_proj(self):
        """Return a copy of solver's alpha, guaranteed in Qp"""
        if(self.mixed_space):
            alpha = project(self._alphaXbeta[0], self.Qp)
        else:
            alpha = self._alpha.copy(deepcopy=True)

        alpha.rename("alpha", "")
        return alpha

    @property
    def beta_proj(self):
        """Return a copy of solver's beta, guaranteed in Qp"""
        if(self.mixed_space):
            beta = project(self._alphaXbeta[1], self.Qp)
        else:
            beta = self._beta.copy(deepcopy=True)
        beta.rename("beta", "")
        return beta

    def get_qoi_func(self):
        qoi_dict = {'vaf': self.comp_Q_vaf,
                    'h2': self.comp_Q_h2}
        choice = self.params.error_prop.qoi
        return qoi_dict[choice.lower()]  # flexible case

    def def_mom_eq(self):
        """Define the momentum equation to be solved in solve_mom_eq"""

        # Simplify accessing fields and parameters
        constants = self.params.constants
        bed = self.bed
        H = self.H
        alpha = self.alpha

        rhoi = constants.rhoi
        rhow = constants.rhow
        delta = 1.0 - rhoi/rhow
        g = constants.g
        n = constants.glen_n
        tol = constants.float_eps
        ds = self.ds
        sl = self.params.ice_dynamics.sliding_law
        vel_rp = constants.vel_rp

        # Vector components of trial function
        u, v = split(self.U)

        # Vector components of test function
        Phi = self.Phi
        Phi_x, Phi_y = split(Phi)

        # Derivatives
        u_x, u_y = u.dx(0), u.dx(1)
        v_x, v_y = v.dx(0), v.dx(1)

        # Viscosity
        # If nu varies by 6-7 orders of magnitude, taylor verification likely to fail
        U_marker = Function(self.U.function_space(), name="%s_marker" % self.U.name())
        nu = self.viscosity(U_marker)

        # Switch parameters
        H_flt = -rhow/rhoi * bed
        fl_ex = self.float_conditional(H, H_flt)
        B2 = self.sliding_law(alpha, U_marker)

        ##############################################
        # Construct weak form
        ##############################################

        # Driving stress quantities
        F = (1 - fl_ex) * 0.5*rhoi*g*H**2 + \
            (fl_ex) * 0.5*rhoi*g*(delta*H**2 + (1-delta)*H_flt**2 )      # order mag ~ 1E10

        W = (1 - fl_ex) * rhoi*g*H + \
            (fl_ex) * rhoi*g*H_flt                                       # order mag ~ 1E7

        # Depth of the submarine portion of the calving front
        # ufl.Max to avoid edge case of land termininating calving front
        draft = ufl.Max(((fl_ex) * (rhoi / rhow) * H      # order mag ~ 1E3
                 - (1 - fl_ex) * bed), Constant(0.0, name="Const No Draft"))

        # Terminating margin boundary condition
        # The -F term is related to the integration by parts in the weak form
        sigma_n = 0.5 * rhoi * g * ((H ** 2) - (rhow / rhoi) * (draft ** 2))   # order mag ~ 1E10

        self.mom_F = (
            # Membrance Stresses
            -inner(grad(Phi_x), H * nu * as_vector([4 * u_x + 2 * v_y, u_y + v_x]))  # nu ~ 1e8, H ~ 1e3, u_x ~ 1e-3
            * dx

            - inner(grad(Phi_y), H * nu * as_vector([u_y + v_x, 4 * v_y + 2 * u_x]))
            * dx

            # Basal Drag
            - inner(Phi, (1.0 - fl_ex) * B2 * as_vector([u, v]))   # B2 spans 1e-7, 1e7,  2nd step u ~ 1e-18 to 1e2
            * dx

            # Driving Stress
            + ( div(Phi)*F - inner(grad(bed), W*Phi) )
            * dx
        )

        # Natural BC term which falls out of weak form:
        # Doesn't apply when domain is periodic
        if not self.params.mesh.periodic_bc:
            self.mom_F -= inner(Phi * F, self.nm) * ds

        ##########################################
        # Boundary Conditions
        ##########################################

        # Dirichlet
        self.flow_bcs = []
        for bc in self.params.bcs:
            if bc.flow_bc == "obs_vel":
                dirichlet_condition = self.latbc
            elif bc.flow_bc == "no_slip":
                dirichlet_condition = Constant((0.0, 0.0))
            elif bc.flow_bc == "free_slip":
                raise NotImplementedError
            else:
                continue

            # Add the dirichlet condition to list
            self.flow_bcs.extend([DirichletBC(self.V,
                                              dirichlet_condition,
                                              self.ff,
                                              lab) for lab in bc.labels])

        # Neumann
        # We construct a MeasureSum of different exterior facet sections
        # (for now this is only for the calving front)
        # Then we add to the neumann_bcs list:  calving_weak_form_bc * ds(calving_fronts)
        self.neumann_bcs = []
        for bc in self.params.bcs:
            if bc.flow_bc == "calving":
                condition = inner(Phi * sigma_n, self.nm)
            else:  # don't need to do anything for 'natural'
                continue

            measure_list = [ds(i) for i in bc.labels]
            measure_sum = measure_list[0]
            for m in measure_list[1:]:
                measure_sum += m

            self.neumann_bcs.append(condition * measure_sum)

        # Add the Neumann BCs to the weak form
        for neumann in self.neumann_bcs:
            self.mom_F += neumann

        ###########################################
        # Expand derivatives & add marker functions
        ###########################################
        self.mom_Jac_p = ufl.algorithms.expand_derivatives(
            ufl.replace(derivative(self.mom_F, self.U), {U_marker: self.U}))

        self.mom_F = ufl.algorithms.expand_derivatives(
            ufl.replace(self.mom_F, {U_marker: self.U}))

        self.mom_Jac = ufl.algorithms.expand_derivatives(
            derivative(self.mom_F, self.U))

    def sliding_law(self, alpha, U):

        constants = self.params.constants

        bed = self.bed
        H = self.H
        rhoi = constants.rhoi
        rhow = constants.rhow
        g = constants.g
        sl = self.params.ice_dynamics.sliding_law
        vel_rp = constants.vel_rp

        fl_ex = self.float_conditional(H)

        C = alpha*alpha
        u, v = split(U)

        if sl == 'linear':
            B2 = C

        elif sl == 'budd':
            N = (1-fl_ex)*(H*rhoi*g + ufl.Min(bed, 0.0)*rhow*g)
            U_mag = sqrt(U[0]**2 + U[1]**2 + vel_rp**2)
            # Need to catch N <= 0.0 here, as it's raised to
            # 1/3 (forward) and -2/3 (adjoint)
            N_term = ufl.conditional(N > 0.0, N ** (1.0/3.0), 0)
            B2 = (1-fl_ex)*(C * N_term * U_mag**(-2.0/3.0))

        return B2

    def solve_mom_eq(self, annotate_flag=None):
        """Solve the momentum equation defined in def_mom_eq"""

        t0 = time.time()

        newton_params = self.params.momsolve.newton_params
        picard_params = self.params.momsolve.picard_params
        J_p = self.mom_Jac_p

        momsolver = MomentumSolver(self.mom_F == 0,
                                   self.U,
                                   bcs=self.flow_bcs,
                                   J_p=J_p,
                                   picard_params=picard_params,
                                   solver_parameters=newton_params)

        momsolver.solve(annotate=annotate_flag)

        t1 = time.time()
        info("Time for solve: {0}".format(t1-t0))

    def def_thickadv_eq(self):
        """
        Define the thickness advection problem

        Notes on use of DG(0) here:
        ==========================
        Thickness here is analogous to pressure in incompressible stokes system.
        Equal order elements result in pressure modes (wiggles, inf-sup stability, LBB)
        So 'thickness modes' will appear unless we use DG(0)
        """
        U_np = self.U_np
        Ksi = self.Ksi
        trial_H = self.trial_H
        H_np = self.H_np
        H = self.H
        H_init = self.H_init
        bmelt = self.bmelt
        smb = self.smb
        dt = self.dt
        nm = self.nm
        ds = self.ds
        dS = self.dS

        fl_ex = self.float_conditional(H)

        # Crank Nicholson
        # self.thickadv = (inner(Ksi, ((trial_H - H_np) / dt)) * dx
        # - inner(grad(Ksi), U_np * 0.5 * (trial_H + H_np)) * dx
        # + inner(jump(Ksi), jump(0.5 * (dot(U_np, nm) + abs(dot(U_np, nm)))
        # * 0.5 * (trial_H + H_np))) * dS
        # + conditional(dot(U_np, nm) > 0, 1.0, 0.0)
        # *inner(Ksi, dot(U_np * 0.5 * (trial_H + H_np), nm))*ds # Outflow
        # + conditional(dot(U_np, nm) < 0, 1.0 , 0.0)
        # *inner(Ksi, dot(U_np * H_init, nm))*ds # Inflow
        # + bmelt*Ksi*dx_flt) #basal melting

        # Backward Euler
        self.thickadv = (
            # dH/dt
            + inner(Ksi, ((trial_H - H_np) / dt)) * dx

            # Advection
            - inner(grad(Ksi), U_np * trial_H) * dx

            # Spatial gradient
            + inner(jump(Ksi), jump(0.5 * (dot(U_np, nm) + abs(dot(U_np, nm))) * trial_H))
            * dS

            # Outflow at boundaries
            + conditional(dot(U_np, nm) > 0, 1.0, 0.0)*inner(Ksi, dot(U_np * trial_H, nm))
            * ds

            # Inflow at boundaries
            + conditional(dot(U_np, nm) < 0, 1.0, 0.0)*inner(Ksi, dot(U_np * H_init, nm))
            * ds

            # basal melting
            + bmelt*Ksi*fl_ex*dx

            # surface mass balance
            - smb*Ksi*dx
        )

        # # Forward euler
        # self.thickadv = (inner(Ksi, ((trial_H - H_np) / dt)) * dx
        # - inner(grad(Ksi), U_np * H_np) * dx
        # + inner(jump(Ksi), jump(0.5 * (dot(U_np, nm) + abs(dot(U_np, nm))) * H_np)) * dS
        #
        # Outflow
        # + conditional(dot(U_np, nm) > 0, 1.0, 0.0)*inner(Ksi, dot(U_np * H_np, nm))*ds
        #
        # Inflow
        # + conditional(dot(U_np, nm) < 0, 1.0 , 0.0)*inner(Ksi, dot(U_np * H_init, nm))*ds
        # + bmelt*Ksi*dx_flt) #basal melting

        self.H_bcs = []

    def solve_thickadv_eq(self):
        """Solve the thickness equation defined in def_thickadv_eq"""
        H = self.H
        a, L = lhs(self.thickadv), rhs(self.thickadv)
        solve(a == L, H, bcs=self.H_bcs,
              solver_parameters={"linear_solver": "lu",
                                 "absolute_tolerance": 1e-10,
                                 "relative_tolerance": 1e-11,
              })  # Not sure these solver params are necessary (linear solve)

    def timestep(self, save=1, adjoint_flag=1, qoi_func=None ):
        """
        Time evolving model
        Returns the QoI
        """

        # Read timestep info
        config = self.params.time
        n_steps = config.total_steps
        dt = config.dt
        run_length = config.run_length

        outdir = self.params.io.output_dir

        t = 0.0

        # Initialize QoI structures
        self.Qval_ts = np.zeros(n_steps+1)
        Q = Functional(name="Q")
        Q_is = []

        U = self.U
        U_np = self.U_np
        # H = self.H
        H_np = self.H_np

        if adjoint_flag:
            # Define QoI sampling times & configure checkpointing
            num_sens = self.params.time.num_sens
            t_sens = np.flip(np.linspace(run_length, 0, num_sens))

            n_sens = np.round(t_sens/dt)

            reset_manager()
            start_annotating()

            inout.configure_tlm_checkpointing(self.params)

        # Initial definition of momentum & thickness eqs
        self.def_thickadv_eq()
        self.def_mom_eq()
        # Initial momentum solve
        self.solve_mom_eq()
        U_np.assign(U)

        # Initial QoI computation
        if qoi_func is not None:
            qoi = qoi_func()
            self.Qval_ts[0] = assemble(qoi)

        # Save QoI_0 if requested
        if adjoint_flag:
            if 0.0 in n_sens:
                Q_i = Functional(name="Q_i")
                Q_i.assign(qoi)
                Q_is.append(Q_i)
                Q.addto(Q_i.fn())

            new_block()

        # Write out U & H at each timestep.
        if save:
            Hfile = Path(outdir) / "_".join((self.params.io.run_name,
                                             'H_ts.xdmf'))
            Ufile = Path(outdir) / "_".join((self.params.io.run_name,
                                             'U_ts.xdmf'))

            xdmf_hts = XDMFFile(self.mesh.mpi_comm(), str(Hfile))
            xdmf_uts = XDMFFile(self.mesh.mpi_comm(), str(Ufile))

            xdmf_hts.write(H_np, 0.0)
            xdmf_uts.write(U_np, 0.0)

        ########################
        # Main timestepping loop
        ########################
        for n in range(n_steps):
            begin("Starting timestep %i of %i, time = %.16e a" % (n + 1, n_steps, t))

            # Solve

            # Simple Scheme
            self.solve_thickadv_eq()
            H_np.assign(self.H)

            self.solve_mom_eq()
            U_np.assign(self.U)

            # increment time
            n += 1
            t = n * float(dt)

            # Save QoI
            if qoi_func is not None:
                qoi = qoi_func()
                self.Qval_ts[n] = assemble(qoi)

                if adjoint_flag:
                    if n in n_sens:
                        Q_i = Functional(name="Q_i")
                        Q_i.assign(qoi)
                        Q_is.append(Q_i)
                        Q.addto(Q_i.fn())

            if n < n_steps and adjoint_flag:
                new_block()

            if save:
                xdmf_hts.write(H_np, t)
                xdmf_uts.write(U_np, t)
        # End of timestepping loop

        if save:
            xdmf_hts.close()
            xdmf_uts.close()

        return Q_is if qoi_func is not None else None

    # def forward_ts_alpha(self,aa):
    #     clear_caches()
    #     self.timestep()
    #     new_block()
    #     self.Q_vaf = self.comp_Q_vaf()
    #     Q_vaf = Functional()
    #     Q_vaf.assign(self.Q_vaf)
    #     return Q_vaf

    def forward(self, f):
        """
        Run the forward model w/ controls 'f' and returns cost function 'J'

        Which controls are set (alpha, beta, both) is determined by
        self.set_control_fns() based on params. This function replaces 3
        functions: forward_alpha, forward_beta, forward_dual.

        Note that it is important that self.alpha/beta are *redefined*
        rather than simply assigned to, because of how tlm_adjoint works.
        An annotated connection between 'f' and 'J' must be created, so
        self._alphaXbeta or _alpha, _beta must be set to f.
        """
        clear_caches()

        self.set_control_fns(f)

        # Uncomment to enable alpha output per inversion iteration
        # if not self.test_outfile:
        #     self.test_outfile = File(os.path.join('invoutput_data','alpha_test.pvd'))
        # self.test_outfile << self.alpha

        self.def_mom_eq()
        self.solve_mom_eq()
        J = self.comp_J_inv()
        return J

    def get_control(self):
        """Return the solver's control functions (alpha, beta or alphaXbeta)"""
        invconfig = self.params.inversion
        if self.mixed_space:
            return [self._alphaXbeta]
        else:
            if invconfig.dual:
                return [self.alpha, self.beta]
            elif invconfig.alpha_active:
                return [self.alpha]
            else:
                return [self.beta]

    def get_control_space(self):
        """Return the function space of the control function(s)"""
        if self.mixed_space:
            return self.QQ
        else:
            return self.Qp

    def inversion(self):
        """
        Minimize the cost function J and optimize control functions.

        Runs the annotated forward model and then uses tlm_adjoint
        and L-BFGS for optimisation.

        Also sets the model's control functions to the optimized result.
        """
        config = self.params.inversion

        cntrl = self.get_control()
        forward = self.forward

        if(config.verbose):
            inv_vals = []

        reset_manager()
        clear_caches()

        start_annotating()

        J = forward(cntrl)
        stop_annotating()

        # Write out the gradients dJ/dAlpha & dJ/dBeta at each L-BFGS iteration
        # for debugging/analysis.
        inv_grad_writer = inout.XDMFWriter(inout.gen_path(self.params, 'inv_grads', '.xdmf'),
                                           comm=self.mesh.mpi_comm())

        ##########################################
        # Uncomment for dependency graph output:
        ##########################################
        # from fenics_ice import graphviz
        # manager_graph = graphviz.dot()
        # with open("/home/joe/sources/fenics_ice/debug_mixed.dot", "w") as outfile:
        #     outfile.write(manager_graph)

        ##########################################
        # Uncomment for Taylor Verification:
        ##########################################
        # dJ = compute_gradient(J, self.alpha)
        # ddJ = Hessian(forward)
        # min_order = taylor_test(forward, self.alpha, J_val=J.value(),
        #                         dJ=dJ, ddJ=ddJ, seed=1.0e-6)

        def l_bfgs_converged(it, old_J_val, new_J_val,
                             new_cc, new_dJ, cc_change, dJ_change):
            """
            The callback for L-BFGS, which returns True iff convergence is reached.

            Computes the convergence of both: J, dJ. Convergence is determined by
            comparison with the thresholds set in TOML.

            This callback also appends progress to inv_vals for writing to .CSV
            """
            converged = False
            if(config.verbose):
                info(f"Inversion inner iteration: {it}")

            # Compute functional convergence
            f_criterion = ((old_J_val - new_J_val)
                           / max(abs(old_J_val), abs(new_J_val), 1.0))

            # And test it if requested
            if((config.ftol is not None) and (f_criterion <= config.ftol)):
                info("ftol convergence")
                converged = True

            # Compute gradient convergence
            if config.dual:
                g_criterion = [function_linf_norm(new_dJ[0]), function_linf_norm(new_dJ[1])]
                inv_grad_writer.write(new_dJ[0], name='djdAlpha', step=it)
                inv_grad_writer.write(new_dJ[1], name='djdBeta', step=it)
            elif config.alpha_active:
                g_criterion = [function_linf_norm(new_dJ), 0.0]
                inv_grad_writer.write(new_dJ, name='djdAlpha', step=it)
            else:
                g_criterion = [0.0, function_linf_norm(new_dJ)]
                inv_grad_writer.write(new_dJ, name='djdBeta', step=it)

            # And test it if requested
            if((config.gtol is not None) and (np.max(g_criterion) <= config.gtol)):
                info("gtol convergence")
                converged = True

            if(config.verbose):
                inv_vals.append((new_J_val, f_criterion, *g_criterion))

            if it < config.min_iter:
                converged = False

            return converged

        # L_solver = KrylovSolver(L_mat.copy(), "cg", "sor")
        # L_solver.parameters.update({"relative_tolerance": 1.0e-14,
        #                             "absolute_tolerance": 1.0e-32})

        Qp_test, Qp_trial = TestFunction(self.Qp), TrialFunction(self.Qp)

        # Mass matrix solver
        M_mat = assemble(inner(Qp_trial, Qp_test) * dx)
        M_solver = KrylovSolver(M_mat.copy(), "cg", "sor")
        M_solver.parameters.update({"relative_tolerance": 1.0e-14,
                                    "absolute_tolerance": 1.0e-32})

        # TODO - refactor here - these should go in an 'inversion' module
        # or in minimize_l_bfgs...
        def H_M_0(*X):
            """
            Initial guess for inverse hessian action (mass matrix prec)
            M^-1
            """

            M_inv_action = []
            for i, x in enumerate(X):
                this_action = function_new(x, name=f"M_inv_action_{i}")
                M_solver.solve(this_action.vector(), x.vector())
                M_inv_action.append(this_action)

            return M_inv_action

        def B_M_0(*X):
            """
            Initial guess for hessian action

            M
            """
            B_0_action = []
            for i, x in enumerate(X):
                this_action = function_new(x, name=f"B_0_action_{i}")
                # M_action = M_mat * x.vector()
                M_action = matrix_multiply(M_mat, x.vector())
                this_action.vector()[:] = M_action
                this_action.vector().apply("insert")
                B_0_action.append(this_action)

            return B_0_action


        # This was an attempt at prior-preconditioning, but couldn't get it working.
        # def B_0(x):
        #     """
        #     Step length something...

        #     2.0 * L M^-1 L
        #     """
        #     L_action = L_mat * x.vector()

        #     M_inv_L_action = function_new(x, name="M_inv_L_action")
        #     M_solver.solve(M_inv_L_action.vector(), L_action)
        #     del L_action

        #     B_0_action = function_new(x, name="B_0_action")
        #     B_0_action.vector().axpy(2.0, L_mat * M_inv_L_action.vector())

        #     return B_0_action

        # This was an attempt at prior-preconditioning, but couldn't get it working.
        # def H_0(x):
        #     """
        #     Initial guess for inverse hessian action
        #     0.5 L^-1 M L^-1
        #     """
        #     L_inv_action = function_new(x, name="L_inv_action")
        #     L_solver.solve(L_inv_action.vector(), x.vector().copy())

        #     M_L_inv_action = M_mat * L_inv_action.vector()

        #     H_0_action = function_new(x, name="H_0_action")
        #     L_solver.solve(H_0_action.vector(), M_L_inv_action)
        #     del M_L_inv_action

        #     function_set_values(H_0_action,
        #                         0.5 * function_get_values(H_0_action))

        #     return H_0_action

        # L-BFGS-B line search configuration. For parameter values see
        # SciPy
        #     Git master 0a7bc723d105288f4b728305733ed8cb3c8feeb5
        #     June 20 2020
        #     scipy/optimize/lbfgsb_src/lbfgsb.f
        #     lnsrlb subroutine

        if config.mass_precon:
            H_0_fun = H_M_0
            M_fun = B_M_0
        else:
            H_0_fun = None
            M_fun = None

        # -------------------------------
        # Minimize using L-BFGS
        # -------------------------------
        #
        # line_search_rank0_kwargs depends on the choice of line_search_wolfe1
        # or _wolfe2. James' suggestion is to stick with wolfe1, which uses
        # Fortran MINPACK, as opposed to the pure-python wolfe2 implementation.
        #
        # Line search errors can often be solved by increasing amax, which
        # represents the maximum step size.
        #
        # delta controls the theta scaling at the first iteration. Tend to find
        # that actually setting this to None (default) works best.
        #
        # H_0, M, M_inv - setting these to the mass matrix function (H_M_0, B_M_0)
        # removes the cell-size dependency of the minimization, improving performance
        # with highly heteregenous meshes.
        #
        # block_theta_scale is really important for dual inversion, because alpha &
        # beta tend to have very different magnitudes. Theta scaling both alpha & beta
        # by their combined mean is a bad idea.
        #
        # l_bfgs_converged - callback, see definition above.
        #
        # s_atol, g_atol - these were the *old* internal convergence tests, before the
        # l_bfgs_converged callback was implemented. So actually these conflict with our
        # callback convergence tests and should be disabled.
        #
        cntrl_opt, result = minimize_l_bfgs(
            forward, cntrl, J0=J,
            m=config.m,
            s_atol=config.s_atol,
            g_atol=config.g_atol,
            c1=config.c1, c2=config.c2,
            converged=l_bfgs_converged,
            line_search_rank0=line_search_wolfe1,
            theta_scale=config.theta_scale,
            delta=config.delta_lbfgs,
            line_search_rank0_kwargs={"xtol": config.wolfe_xtol,
                                      "amax": config.wolfe_amax},
            H_0=H_0_fun, M=M_fun, M_inv=H_0_fun,
            block_theta_scale=config.dual,
            max_its=config.max_iter)

        self.set_control_fns(cntrl_opt)

        inv_grad_writer.close()

        # copy control variables back to model
        self.update_model_fns()

        if(config.verbose):
            info(f"Inversion terminated because {result[2]}")
            inout.write_inversion_info(self.params, inv_vals)

        self.def_mom_eq()

        # Re-compute velocities with inversion results
        reset_manager()
        clear_caches()
        start_annotating()
        self.solve_mom_eq()
        stop_annotating()

        # Print out inversion results/parameter values
        self.J_inv = self.comp_J_inv(verbose=True)

    def epsilon(self, U):
        """Return the strain-rate tensor of self.U"""
        epsdot = sym(grad(U))
        return epsdot

    def effective_strain_rate(self, U):
        """Return the effective strain rate squared"""
        eps_rp = self.params.constants.eps_rp

        eps = self.epsilon(U)
        exx = eps[0, 0]
        eyy = eps[1, 1]
        exy = eps[0, 1]

        # Second invariant of the strain rate tensor squared
        eps_2 = (exx**2 + eyy**2 + exx*eyy + (exy)**2 + eps_rp**2)

        return eps_2

    def viscosity(self, U):
        """Compute the viscosity"""
        B = self.beta_to_bglen(self.beta)
        n = self.params.constants.glen_n

        eps_2 = self.effective_strain_rate(U)
        nu = 0.5 * B * eps_2**((1.0-n)/(2.0*n))

        return nu

    def float_conditional(self, H, H_float=None):
        """Compute a ufl Conditional where floating=1, grounded=0"""

        if not self.params.ice_dynamics.allow_flotation:
            return Constant(0.0)

        if H_float is None:
            constants = self.params.constants
            rhow = constants.rhow
            rhoi = constants.rhoi
            H_float = -(rhow/rhoi) * self.bed

        # Note: cell=triangle just suppresses a UFL warning ("missing cell")
        fl_ex = ufl.operators.Conditional(H <= H_float,
                                          Constant(1.0, cell=triangle, name="Const Floating"),
                                          Constant(0.0, cell=triangle, name="Const Grounded"))

        return fl_ex

<<<<<<< HEAD
    def bglen_data_conditional(self, H, glen_mask, H_float=None):
        """Compute a ufl Conditional where floating=1, grounded=0"""

        if not self.params.ice_dynamics.allow_flotation:
            fl_beta_mask = ufl.operators.Conditional(ufl.eq(self.model.bglen_mask,1.0), 
                                          Constant(1.0, cell=triangle, name="Const data"),
                                          Constant(0.0, cell=triangle, name="Const no data"))
        else:
            
            if H_float is None:
             constants = self.params.constants
             rhow = constants.rhow
             rhoi = constants.rhoi
             H_float = -(rhow/rhoi) * self.bed


            fl_beta_mask = ufl.operators.Conditional(ufl.operators.And(H > H_float, ufl.eq(self.model.bglen_mask,1.0)),
                                          Constant(1.0, cell=triangle, name="Const data"),
                                          Constant(0.0, cell=triangle, name="Const no data"))

        # Note: cell=triangle just suppresses a UFL warning ("missing cell")

        return fl_beta_mask

=======
>>>>>>> 86408aa8
    def comp_J_inv(self, verbose=False):
        """
        Compute the value of the cost function

        Note: 'verbose' significantly decreases speed
        """
        invconfig = self.params.inversion

        # What are we inverting for?:
        do_alpha = invconfig.alpha_active
        do_beta = invconfig.beta_active

        u, v = split(self.U)

        # Observed velocities
        u_obs = self.u_obs
        v_obs = self.v_obs
        u_std = self.u_std
        v_std = self.v_std
        uv_obs_pts = self.uv_obs_pts

        # Control functions
        alpha = self.alpha
        beta = self.beta
        beta_bgd = self.beta_bgd
        betadiff = beta-beta_bgd

        J = Functional(name="J")

        # The following evaluates
        #   (P u - u_obs)^T R_u_obs^{-1} (P u - u_obs)
        #   + (P v - v_obs)^T R_v_obs^{-1} (P v - v_obs)
        # for the case where R_u_obs and R_v_obs are diagonal, with diagonals
        # u_std ** 2 and v_std ** 2 respectively.
        #
        # Note that this *does not* annotate equations necessary for computing
        # derivatives with respect to u_obs, v_obs, u_std, or v_std.

        if not hasattr(self, "_cached_J_mismatch_data"):
            from tlm_adjoint.fenics.fenics_equations import InterpolationMatrix

            interp_space = FunctionSpace(self.mesh, "DG", 1)

            obs_local, P = interpolation_matrix(
                uv_obs_pts, interp_space, tolerance=0.0)

            u_PRP = InterpolationMatrix(
                P.T @ spdiags(1.0 / (u_std[obs_local] ** 2),
                              0, P.shape[0], P.shape[0]) @ P)
            v_PRP = InterpolationMatrix(
                P.T @ spdiags(1.0 / (v_std[obs_local] ** 2),
                              0, P.shape[0], P.shape[0]) @ P)

            l_u_obs = space_new(interp_space, name="l_u_obs")
            function_set_values(
                l_u_obs, P.T @ (u_obs[obs_local] / (u_std[obs_local] ** 2)))
            l_v_obs = space_new(interp_space, name="l_v_obs")
            function_set_values(
                l_v_obs, P.T @ (v_obs[obs_local] / (v_std[obs_local] ** 2)))

            J_u_obs_local = np.dot(u_obs[obs_local],
                                   u_obs[obs_local] / (u_std[obs_local] ** 2))
            J_u_obs = np.full(1, np.NAN, dtype=J_u_obs_local.dtype)
            space_comm(interp_space).Allreduce(
                np.array(J_u_obs_local, dtype=J_u_obs_local.dtype),
                J_u_obs, op=MPI.SUM)
            J_u_obs, = J_u_obs

            J_v_obs_local = np.dot(v_obs[obs_local],
                                   v_obs[obs_local] / (v_std[obs_local] ** 2))
            J_v_obs = np.full(1, np.NAN, dtype=J_v_obs_local.dtype)
            space_comm(interp_space).Allreduce(
                np.array(J_v_obs_local, dtype=J_v_obs_local.dtype),
                J_v_obs, op=MPI.SUM)
            J_v_obs, = J_v_obs

            self._cached_J_mismatch_data \
                = (interp_space,
                   u_PRP, v_PRP, l_u_obs, l_v_obs, J_u_obs, J_v_obs)
        (interp_space,
         u_PRP, v_PRP, l_u_obs, l_v_obs, J_u_obs, J_v_obs) = \
            self._cached_J_mismatch_data

        uf = space_new(interp_space, name="uf")
        LocalProjectionSolver(
            u, uf,
            cache_jacobian=False, cache_rhs_assembly=False).solve()
        vf = space_new(interp_space, name="vf")
        LocalProjectionSolver(
            v, vf,
            cache_jacobian=False, cache_rhs_assembly=False).solve()

        J_ls_term_u = Functional(name="J_term_u", space=J.space())
        J_ls_term_v = Functional(name="J_term_v", space=J.space())

        # u^T P^T R_u_obs^{-1} P u
        J_term = space_new(J.space())
        InnerProductSolver(uf, uf, J_term, M=u_PRP).solve()
        J_ls_term_u.addto(J_term)

        # v^T P^T R_v_obs^{-1} P v
        J_term = space_new(J.space())
        InnerProductSolver(vf, vf, J_term, M=v_PRP).solve()
        J_ls_term_v.addto(J_term)

        # -2 u_obs^T R_u_obs^{-1} P u
        J_term = space_new(J.space())
        InnerProductSolver(uf, l_u_obs, J_term, alpha=-2.0).solve()
        J_ls_term_u.addto(J_term)

        # -2 v_obs^T R_v_obs^{-1} P v
        J_term = space_new(J.space())
        InnerProductSolver(vf, l_v_obs, J_term, alpha=-2.0).solve()
        J_ls_term_v.addto(J_term)

        # u_obs R_u_obs^{-1} u_obs
        J_term = space_new(J.space())
        function_assign(J_term, J_u_obs)
        J_ls_term_u.addto(J_term)

        # v_obs R_v_obs^{-1} v_obs
        J_term = space_new(J.space())
        function_assign(J_term, J_v_obs)
        J_ls_term_v.addto(J_term)

        J_ls_term_u = J_ls_term_u.fn()
        J_ls_term_v = J_ls_term_v.fn()

        J.addto(J_ls_term_u)
        J.addto(J_ls_term_v)

        # Regularization
        Prior = self.model.get_prior()
        lap = Prior(self, self.Qp)

        J_reg_alpha, J_reg_beta = lap.J_reg(alpha=alpha, beta=beta, beta_diff=betadiff)

        if do_alpha: J.addto(J_reg_alpha)
        if do_beta: J.addto(J_reg_beta)

        # Get dict of regularisation components for e.g. L-curve analysis
        J_reg_terms = lap.J_reg_terms(alpha=alpha, beta=beta, beta_diff=betadiff)

        # for block in manager()._blocks + [manager()._block]:
        #     for eq in block:
        #         if isinstance(eq, EquationSolver):
        #             solver_parameters = eq._solver_parameters
        #             linear_solver_parameters = eq._linear_solver_parameters
        #             adjoint_solver_parameters = eq._adjoint_solver_parameters
        #             tlm_solver_parameters = eq._tlm_solver_parameters
        #             print(f"Eq: {eq}")
        #             print(f"Solver parameters: {solver_parameters}")
        #             print(f"linear parameters: {linear_solver_parameters}")
        #             print(f"adjoint parameters: {adjoint_solver_parameters}")
        #             print(f"tlm parameters: {tlm_solver_parameters}")

        if verbose:
            J_ls_u = new_scalar_function(name="J_ls_term_x")
            J_ls_v = new_scalar_function(name="J_ls_term_y")
            ExprEvaluationSolver(J_ls_term_u, J_ls_u).solve()
            ExprEvaluationSolver(J_ls_term_v, J_ls_v).solve()

            # Print out results
            J1 = J.value()
            J2 = J_ls_u.values()[0] + J_ls_v.values()[0]

            # Assemble & write out terms of regularisation term
            J3 = 0.0
            J_fields = {}
            for term in J_reg_terms:
                assembled = assemble(J_reg_terms[term])
                J3 += assembled
                J_fields[f"J_{term}"] = assembled

            # Add params & full J terms to dict
            J_fields = {**J_fields, **{"delta_alpha": self.delta_alpha,
                                       "gamma_alpha": self.gamma_alpha,
                                       "delta_beta": self.delta_beta,
                                       "delta_beta_gnd": self.delta_beta_gnd,
                                       "gamma_beta": self.gamma_beta,
                                       "J": J1,
                                       "J_ls": J2,
                                       "J_reg": J3}}

            # Additional separate regularisation terms
            for term in J_reg_terms:
                J_fields[f"J_{term}"] = assemble(J_reg_terms[term])

            info('Inversion Details')
            for key in J_fields:
                info(f"{key}: {J_fields[key]}")
            info('')

            inout.dict_to_csv(J_fields, 'Js', self.params)

        return J

    def comp_Q_vaf(self, verbose=False):
        """QOI: Volume above flotation"""
        cnst = self.params.constants

        H = self.H_np
        bed = self.bed
        rhoi = Constant(cnst.rhoi, name="Constant rhoi")
        rhow = Constant(cnst.rhow, name="Constant rhow")

        b_ex = conditional(bed < 0.0, 1.0, 0.0)
        HAF = ufl.Max(b_ex * (H + (rhow/rhoi)*bed) + (1-b_ex)*(H), 0.0)

        Q_vaf = HAF * dx

        if verbose:
            info(f"Q_vaf: {assemble(Q_vaf)}")

        return Q_vaf

    def comp_Q_h2(self, verbose=False):
        """QOI: Square integral of thickness"""
        Q_h2 = self.H_np * self.H_np * dx
        if verbose:
            info(f"Q_h2: {assemble(Q_h2)}")

        return Q_h2

    # Unused?
    def set_dQ_vaf(self, cntrl):
        Q_vaf = self.timestep(adjoint_flag=1, qoi_func=self.comp_Q_vaf)
        dQ = compute_gradient(Q_vaf, cntrl)
        self.dQ_ts = dQ

    # Unused?
    def set_dQ_h2(self, cntrl):
        Q_h2 = self.timestep(adjoint_flag=1, qoi_func=self.comp_Q_h2)
        dQ = compute_gradient(Q_h2, cntrl)
        self.dQ_ts = dQ

    def set_hessian_action(self, cntrl):
        """
        Construct the Hessian object (defined by tlm_adjoint)
        with the functional J
        """
        if type(cntrl) is not list:
            cntrl = [cntrl]
        assert len(cntrl) == 1

        reset_manager()
        clear_caches()
        start_manager()
        J = self.forward(cntrl[0])
        stop_manager()

        self.ddJ = CachedHessian(J)

    def save_ts_zero(self):
        self.H_init = Function(self.H_np.function_space())
        self.U_init = Function(self.U.function_space())

        self.H_init.assign(self.H, annotate=False)
        self.U_init.assign(self.U, annotate=False)

        self.H_init.rename("H_init", "")
        self.U_init.rename("U_init", "")

    def reset_ts_zero(self):
        self.U.assign(self.U_init, annotate=False)
        self.U_np.assign(self.U_init, annotate=False)
        self.H_np.assign(self.H_init, annotate=False)
        self.H.assign(self.H_init, annotate=False)

# TODO - this isn't referenced anywhere
class ddJ_wrapper(object):
    def __init__(self, ddJ_action, cntrl):
        self.ddJ_action = ddJ_action
        self.ddJ_F = Function(cntrl.function_space())

    def apply(self, x):
        with x.getBuffer(readonly=True) as x_a:
            self.ddJ_F.vector().set_local(x_a)
        self.ddJ_F.vector().apply('insert')
        return self.ddJ_action(self.ddJ_F).vector().get_local()


class MomentumSolver(EquationSolver):

    def __init__(self, *args, **kwargs):
        self.picard_params = kwargs.pop("picard_params", None)
        self.J_p = kwargs.pop("J_p", None)
        super(MomentumSolver, self).__init__(*args, **kwargs)

    def drop_references(self):
        super().drop_references()
        self.J_p = replaced_form(self.J_p)

    def forward_solve(self, x, deps=None):
        if deps is None:
            deps = self.dependencies()
            def replace_deps(form): return form  # noqa: E704
        else:
            from collections import OrderedDict
            replace_map = OrderedDict(zip(self.dependencies(), deps))
            replace_map[self.x()] = x
            def replace_deps(form): return ufl.replace(form, replace_map)  # noqa: E704
            # for i, (dep_x, dep) in enumerate(zip(self.dependencies(), deps)):
            # info("%i %s %.16e" % (i, dep_x.name(), dep.vector().norm("l2")))
        if self._initial_guess_index is not None:
            function_assign(x, deps[self._initial_guess_index])

        for i, bc in enumerate(self._bcs):
            keys = bc.get_boundary_values().keys()
            values = bc.get_boundary_values().items()
            keys = list(keys)
            import numpy
            values = numpy.array(list(values))
            info("BC %i %i %.16e" % (i, len(keys), (values * values).sum()))

        lhs = replace_deps(self._lhs)
        rhs = 0 if self._rhs == 0 else replace_deps(self._rhs)
        J_p = replace_deps(self.J_p)
        J = replace_deps(self._J)
        # First order approx - inconsistent jacobian
        # 'replace_deps' is only used by forward replay - tlm_adjoint stuff
        solve(lhs == rhs, x, self._bcs, J=J_p,
              form_compiler_parameters=self._form_compiler_parameters,
              solver_parameters=self.picard_params)
        end()

        # Newton solver
        solve(lhs == rhs, x, self._bcs, J=J,
              form_compiler_parameters=self._form_compiler_parameters,
              solver_parameters=self._solver_parameters)
        end()<|MERGE_RESOLUTION|>--- conflicted
+++ resolved
@@ -1064,7 +1064,6 @@
 
         return fl_ex
 
-<<<<<<< HEAD
     def bglen_data_conditional(self, H, glen_mask, H_float=None):
         """Compute a ufl Conditional where floating=1, grounded=0"""
 
@@ -1089,8 +1088,6 @@
 
         return fl_beta_mask
 
-=======
->>>>>>> 86408aa8
     def comp_J_inv(self, verbose=False):
         """
         Compute the value of the cost function
