--- conflicted
+++ resolved
@@ -94,14 +94,8 @@
         self.smb = self.field_from_data("smb", self.M, default=0.0, static=True)
         self.H_np = self.field_from_data("thick", self.M, min_val=min_thick)
 
-<<<<<<< HEAD
-        self.H_s = self.H_np.copy(deepcopy=True)
-        self.H_s.rename("thick_s", "")
-        self.H = 0.5*(self.H_np + self.H_s)
-=======
         self.H = self.H_np.copy(deepcopy=True)
-        # self.H = 0.5*(self.H_np + self.H_s)
->>>>>>> 44fff878
+        self.H.rename("thick_H", "")
 
         self.gen_surf()  # surf = bed + thick
 
