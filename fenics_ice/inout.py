--- conflicted
+++ resolved
@@ -329,62 +329,6 @@
     """
     assert infile.exists(), f"Couldn't find velocity observations file: {infile}"
 
-<<<<<<< HEAD
-    infile = h5py.File(infile, 'r')
-
-    # Read composite mean of velocity data as default
-    mask_vel = field_from_vel_file(infile, 'mask_vel')
-    x = field_from_vel_file(infile, 'x')
-    y = field_from_vel_file(infile, 'y')
-    u_obs = field_from_vel_file(infile, 'u_obs')
-    v_obs = field_from_vel_file(infile, 'v_obs')
-    u_std = field_from_vel_file(infile, 'u_std')
-    v_std = field_from_vel_file(infile, 'v_std')
-
-    if use_cloud_point:
-        # Read cloud point observations to be used in the Inversion and
-        # Cost function optimization only!
-        x_cloud = field_from_vel_file(infile, 'x_cloud')
-        y_cloud = field_from_vel_file(infile, 'y_cloud')
-        u_cloud = field_from_vel_file(infile, 'u_cloud')
-        v_cloud = field_from_vel_file(infile, 'v_cloud')
-        u_cloud_std = field_from_vel_file(infile, 'u_cloud_std')
-        v_cloud_std = field_from_vel_file(infile, 'v_cloud_std')
-    else:
-        x_cloud = x.copy()
-        y_cloud = y.copy()
-        u_cloud = u_obs.copy()
-        v_cloud = v_obs.copy()
-        u_cloud_std = u_std.copy()
-        v_cloud_std = v_std.copy()
-
-    uv_cloud_pts = np.vstack((x_cloud, y_cloud)).T
-    uv_obs_pts = np.vstack((x, y)).T
-
-    out = {'uv_obs_pts': uv_cloud_pts,
-           'u_obs': u_cloud,
-           'v_obs': v_cloud,
-           'u_std': u_cloud_std,
-           'v_std': v_cloud_std,
-           'uv_comp_pts': uv_obs_pts,
-           'u_comp': u_obs,
-           'v_comp': v_obs,
-           'u_comp_std': u_std,
-           'v_comp_std': v_std,
-           'mask_vel': mask_vel}
-
-    #Test that when we read a cloud point data file we have less data
-    # than the composite
-    sizes_pts = np.array([out[key].size for key in filter(lambda key: "_pts" in key, out)])
-    sizes = np.array([out[key].size for key in filter(lambda key: "_pts" not in key, out)])
-    if use_cloud_point:
-        assert sizes_pts[0] < sizes_pts[-1]
-        assert np.all(sizes[0:4] == sizes[0])
-        assert np.all(sizes[4:-1] == sizes[-1])
-    else:
-        assert sizes_pts[0] == sizes_pts[-1]
-        assert np.all(sizes == sizes[0])
-=======
     with h5py.File(infile, 'r') as infile:
         # Read composite mean of velocity data as default
         mask_vel = field_from_vel_file(infile, 'mask_vel')
@@ -439,7 +383,6 @@
         else:
             assert sizes_pts[0] == sizes_pts[-1]
             assert np.all(sizes == sizes[0])
->>>>>>> a68fb8a1
 
     if model is not None:
         model.vel_obs = out
