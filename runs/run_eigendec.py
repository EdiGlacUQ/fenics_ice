--- conflicted
+++ resolved
@@ -21,12 +21,7 @@
 
 import os
 from fenics import *
-<<<<<<< HEAD
-from tlm_adjoint_fenics import *
-=======
 from tlm_adjoint.fenics import *
-from tlm_adjoint.eigendecomposition import PythonMatrix
->>>>>>> 34abda5c
 import pickle
 from pathlib import Path
 import datetime
